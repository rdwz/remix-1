name: 🌒 Nightly Release

on:
  workflow_dispatch:
  schedule:
    - cron: "0 7 * * *" # every day at 12AM PST

env:
  CI: true

jobs:
  # HEADS UP! this "nightly" job will only ever run on the `main` branch due to it being a cron job,
  # and the last commit on main will be what github shows as the trigger
  # however in the checkout below we specify the `dev` branch, so all the scripts
  # in this job will be ran from that, confusing i know, so in some cases we'll need to create
  # multiple PRs when modifying nightly release processes
  nightly:
    name: 🌒 Nightly Release
    if: github.repository == 'remix-run/remix'
    runs-on: ubuntu-latest
    outputs:
      # allows this to be used in the `comment` job below - will be undefined if there's no release necessary
      NEXT_VERSION: ${{ steps.version.outputs.NEXT_VERSION }}
    steps:
      - name: 🛑 Cancel Previous Runs
        uses: styfle/cancel-workflow-action@0.11.0

      - name: ⬇️ Checkout repo
        uses: actions/checkout@v3
        with:
          ref: dev
          # checkout using a custom token so that we can push later on
          token: ${{ secrets.NIGHTLY_PAT }}
          fetch-depth: 0

      - name: ⎔ Setup node
        uses: actions/setup-node@v3
        with:
          node-version-file: ".nvmrc"
          cache: "yarn"

      - name: 🦕 Setup deno
        uses: denoland/setup-deno@v1
        with:
          deno-version: vx.x.x

      - name: 📥 Install deps
        run: yarn --frozen-lockfile

      - name: 🕵️ Check for changes
        id: version
        run: |
          # get latest commit sha
          SHA=$(git rev-parse HEAD)
          # get first 7 characters of sha
          SHORT_SHA=${SHA::7}

          # get latest nightly tag
          LATEST_NIGHTLY_TAG=$(git tag -l v0.0.0-nightly-\* --sort=-committerdate | head -n 1)

          # get changes since last nightly
<<<<<<< HEAD
          CHANGES=$(git diff $LATEST_NIGHTLY_TAG..dev -- ./packages/ -- ':!packages/**/package.json')

          # check if there are changes to ./packages
          if [[ -n $(echo $CHANGES | xargs) ]]; then
=======
          CHANGES=$(git diff --name-only $LATEST_NIGHTLY_TAG..dev -- ./packages/ -- ':!packages/**/package.json')

          # check if there are changes to ./packages
          if [[ -n $CHANGES ]]; then
>>>>>>> 8683d9dd
            # yyyyMMdd format (e.g. 20221207)
            DATE=$(date '+%Y%m%d')
            # v0.0.0-nightly-<short sha>-<date>
            NEXT_VERSION=0.0.0-nightly-${SHORT_SHA}-${DATE}
            # set output so it can be used in other jobs
            echo "NEXT_VERSION=${NEXT_VERSION}" >> $GITHUB_OUTPUT
          else
            echo "🛑 no changes since last nightly, skipping..."
          fi

      - name: 🏗 Build
        if: steps.version.outputs.NEXT_VERSION
        run: yarn build

      - name: ⤴️ Update version
        if: steps.version.outputs.NEXT_VERSION
        run: |
          git config --local user.email "hello@remix.run"
          git config --local user.name "Remix Run Bot"
<<<<<<< HEAD
          git checkout -b nightly/${steps.version.outputs.NEXT_VERSION}
          yarn run version ${steps.version.outputs.NEXT_VERSION} --skip-prompt
=======
          git checkout -b nightly/${{steps.version.outputs.NEXT_VERSION}}
          yarn run version ${{steps.version.outputs.NEXT_VERSION}} --skip-prompt
>>>>>>> 8683d9dd

      - name: 🏷 Push Tag
        if: steps.version.outputs.NEXT_VERSION
        run: git push origin --tags

      - name: 🔐 Setup npm auth
        if: steps.version.outputs.NEXT_VERSION
        run: |
          echo "registry=https://registry.npmjs.org" >> ~/.npmrc
          echo "//registry.npmjs.org/:_authToken=${{ secrets.NPM_TOKEN }}" >> ~/.npmrc

      - name: 🚀 Publish
        if: steps.version.outputs.NEXT_VERSION
        run: npm run publish

  comment:
    needs: [nightly]
    name: 📝 Comment on related issues and pull requests
    if: github.repository == 'remix-run/remix' && needs.nightly.outputs.NEXT_VERSION
    uses: remix-run/remix/.github/workflows/release-comments.yml@main
    with:
      ref: "refs/tags/v${{ needs.nightly.outputs.NEXT_VERSION }}"
      packageVersionToFollow: "remix"

  deployments:
    needs: [nightly]
    name: 🚀 Deployment Tests
    if: github.repository == 'remix-run/remix' && needs.nightly.outputs.NEXT_VERSION
    uses: remix-run/remix/.github/workflows/deployments.yml@main
    secrets:
      TEST_AWS_ACCESS_KEY_ID: ${{ secrets.TEST_AWS_ACCESS_KEY_ID }}
      TEST_AWS_SECRET_ACCESS_KEY: ${{ secrets.TEST_AWS_SECRET_ACCESS_KEY }}
      TEST_CF_ACCOUNT_ID: ${{ secrets.TEST_CF_ACCOUNT_ID }}
      TEST_CF_GLOBAL_API_KEY: ${{ secrets.TEST_CF_GLOBAL_API_KEY }}
      TEST_CF_EMAIL: ${{ secrets.TEST_CF_EMAIL }}
      TEST_CF_PAGES_API_TOKEN: ${{ secrets.TEST_CF_PAGES_API_TOKEN }}
      TEST_CF_API_TOKEN: ${{ secrets.TEST_CF_API_TOKEN }}
      TEST_DENO_DEPLOY_TOKEN: ${{ secrets.TEST_DENO_DEPLOY_TOKEN }}
      TEST_FLY_TOKEN: ${{ secrets.TEST_FLY_TOKEN }}
      TEST_NETLIFY_TOKEN: ${{ secrets.TEST_NETLIFY_TOKEN }}
      TEST_VERCEL_TOKEN: ${{ secrets.TEST_VERCEL_TOKEN }}
      TEST_VERCEL_USER_ID: ${{ secrets.TEST_VERCEL_USER_ID }}

  stacks:
    needs: [nightly]
    name: 🥞 Remix Stacks Test
    if: github.repository == 'remix-run/remix' && needs.nightly.outputs.NEXT_VERSION
    uses: remix-run/remix/.github/workflows/stacks.yml@main
    with:
      version: "${{ needs.nightly.outputs.NEXT_VERSION }}"<|MERGE_RESOLUTION|>--- conflicted
+++ resolved
@@ -59,17 +59,10 @@
           LATEST_NIGHTLY_TAG=$(git tag -l v0.0.0-nightly-\* --sort=-committerdate | head -n 1)
 
           # get changes since last nightly
-<<<<<<< HEAD
-          CHANGES=$(git diff $LATEST_NIGHTLY_TAG..dev -- ./packages/ -- ':!packages/**/package.json')
-
-          # check if there are changes to ./packages
-          if [[ -n $(echo $CHANGES | xargs) ]]; then
-=======
           CHANGES=$(git diff --name-only $LATEST_NIGHTLY_TAG..dev -- ./packages/ -- ':!packages/**/package.json')
 
           # check if there are changes to ./packages
           if [[ -n $CHANGES ]]; then
->>>>>>> 8683d9dd
             # yyyyMMdd format (e.g. 20221207)
             DATE=$(date '+%Y%m%d')
             # v0.0.0-nightly-<short sha>-<date>
@@ -89,13 +82,8 @@
         run: |
           git config --local user.email "hello@remix.run"
           git config --local user.name "Remix Run Bot"
-<<<<<<< HEAD
-          git checkout -b nightly/${steps.version.outputs.NEXT_VERSION}
-          yarn run version ${steps.version.outputs.NEXT_VERSION} --skip-prompt
-=======
           git checkout -b nightly/${{steps.version.outputs.NEXT_VERSION}}
           yarn run version ${{steps.version.outputs.NEXT_VERSION}} --skip-prompt
->>>>>>> 8683d9dd
 
       - name: 🏷 Push Tag
         if: steps.version.outputs.NEXT_VERSION
