--- conflicted
+++ resolved
@@ -1,10 +1,6 @@
 {
   "name": "@remix-run/node",
-<<<<<<< HEAD
-  "version": "1.14.2",
-=======
   "version": "1.14.3",
->>>>>>> 6d0a2987
   "description": "Node.js platform abstractions for Remix",
   "bugs": {
     "url": "https://github.com/remix-run/remix/issues"
@@ -19,11 +15,7 @@
   "typings": "dist/index.d.ts",
   "sideEffects": false,
   "dependencies": {
-<<<<<<< HEAD
-    "@remix-run/server-runtime": "1.14.2",
-=======
     "@remix-run/server-runtime": "1.14.3",
->>>>>>> 6d0a2987
     "@remix-run/web-fetch": "^4.3.2",
     "@remix-run/web-file": "^3.0.2",
     "@remix-run/web-stream": "^1.0.3",
