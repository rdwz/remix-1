--- conflicted
+++ resolved
@@ -16,10 +16,7 @@
     "@remix-run/web-fetch": "^4.1.1",
     "@remix-run/web-file": "^3.0.2",
     "@remix-run/web-stream": "^1.0.2",
-<<<<<<< HEAD
-=======
     "@web3-storage/multipart-parser": "^1.0.0",
->>>>>>> ff89d630
     "abort-controller": "^3.0.0",
     "blob-stream": "^0.1.3",
     "cookie-signature": "^1.1.0",
