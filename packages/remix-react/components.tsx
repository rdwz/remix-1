// TODO: We eventually might not want to import anything directly from `history`
// and leverage `react-router` here instead
import type { Action, Location } from "history";
import type {
  FocusEventHandler,
  FormHTMLAttributes,
  MouseEventHandler,
  TouchEventHandler,
} from "react";
import * as React from "react";
import type { Navigator, Params } from "react-router";
import {
  Router,
  Link as RouterLink,
  NavLink as RouterNavLink,
  useLocation,
  useRoutes,
  useNavigate,
  useHref,
  useResolvedPath,
} from "react-router-dom";
import type { LinkProps, NavLinkProps } from "react-router-dom";
import jsesc from "jsesc";
import type { TrackedPromise } from "@remix-run/deferred";
import type { Merge } from "type-fest";
import { createPath } from "history";

import type { AppData, FormEncType, FormMethod } from "./data";
import type { EntryContext, DeferredLoaderData, AssetsManifest } from "./entry";
import type { AppState, SerializedError } from "./errors";
import {
  RemixRootDefaultErrorBoundary,
  RemixErrorBoundary,
  RemixRootDefaultCatchBoundary,
  RemixCatchBoundary,
} from "./errorBoundaries";
import invariant from "./invariant";
import {
  getDataLinkHrefs,
  getLinksForMatches,
  getModuleLinkHrefs,
  getNewMatchesForLinks,
  getStylesheetPrefetchLinks,
  isPageLinkDescriptor,
} from "./links";
import type { HtmlLinkDescriptor, PrefetchPageDescriptor } from "./links";
import { createHtml } from "./markup";
import type { ClientRoute } from "./routes";
import { createClientRoutes } from "./routes";
import type { RouteData } from "./routeData";
import type { RouteMatch as BaseRouteMatch } from "./routeMatching";
import { matchClientRoutes } from "./routeMatching";
import type { RouteModules, HtmlMetaDescriptor } from "./routeModules";
import { createTransitionManager } from "./transition";
import type {
  Transition,
  TransitionManagerState,
  Fetcher,
  Submission,
} from "./transition";
<<<<<<< HEAD

const IS_SSR = typeof document === "undefined";
=======
>>>>>>> 44fcb725

////////////////////////////////////////////////////////////////////////////////
// RemixEntry

interface RemixEntryContextType {
  manifest: AssetsManifest;
  matches: BaseRouteMatch<ClientRoute>[];
  routeData: RouteData;
  deferredLoaderData?: DeferredLoaderData;
  actionData?: RouteData;
  pendingLocation?: Location;
  appState: AppState;
  routeModules: RouteModules;
  serverHandoffString?: string;
  clientRoutes: ClientRoute[];
  transitionManager: ReturnType<typeof createTransitionManager>;
  serverAbortDelay?: number;
}

export const RemixEntryContext = React.createContext<
  RemixEntryContextType | undefined
>(undefined);

function useRemixEntryContext(): RemixEntryContextType {
  let context = React.useContext(RemixEntryContext);
  invariant(context, "You must render this element inside a <Remix> element");
  return context;
}

export function RemixEntry({
  context: entryContext,
  action,
  location: historyLocation,
  navigator: _navigator,
  static: staticProp = false,
}: {
  context: EntryContext;
  action: Action;
  location: Location;
  navigator: Navigator;
  static?: boolean;
}) {
  let {
    manifest,
    routeData: documentLoaderData,
    deferredLoaderData: documentDeferredLoaderData,
    actionData: documentActionData,
    routeModules,
    serverHandoffString,
    appState: entryComponentDidCatchEmulator,
    serverAbortDelay: documentServerAbortDelay,
  } = entryContext;

  let clientRoutes = React.useMemo(
    () => createClientRoutes(manifest.routes, routeModules, RemixRoute),
    [manifest, routeModules]
  );

  let [clientState, setClientState] = React.useState(
    entryComponentDidCatchEmulator
  );

  let [transitionManager] = React.useState(() => {
    return createTransitionManager({
      routes: clientRoutes,
      actionData: documentActionData,
      loaderData: documentLoaderData,
      deferredLoaderData: documentDeferredLoaderData,
      location: historyLocation,
      catch: entryComponentDidCatchEmulator.catch,
      catchBoundaryId: entryComponentDidCatchEmulator.catchBoundaryRouteId,
      onRedirect: _navigator.replace,
    });
  });

  React.useEffect(() => {
    let subscriber = (state: TransitionManagerState) => {
      setClientState({
        catch: state.catch,
        error: state.error,
        catchBoundaryRouteId: state.catchBoundaryId,
        loaderBoundaryRouteId: state.errorBoundaryId,
        renderBoundaryRouteId: null,
        trackBoundaries: false,
        trackCatchBoundaries: false,
      });
    };

    return transitionManager.subscribe(subscriber);
  }, [transitionManager]);

  // Ensures pushes interrupting pending navigations use replace
  // TODO: Move this to React Router
  let navigator: Navigator = React.useMemo(() => {
    let push: Navigator["push"] = (to, state) => {
      return transitionManager.getState().transition.state !== "idle"
        ? _navigator.replace(to, state)
        : _navigator.push(to, state);
    };
    return { ..._navigator, push };
  }, [_navigator, transitionManager]);

  let { location, matches, loaderData, actionData } =
    transitionManager.getState();

  // Send new location to the transition manager
  React.useEffect(() => {
    let { location } = transitionManager.getState();
    if (historyLocation === location) return;
    transitionManager.send({
      type: "navigation",
      location: historyLocation,
      submission: consumeNextNavigationSubmission(),
      action,
    });
  }, [transitionManager, historyLocation, action]);

  // If we tried to render and failed, and the app threw before rendering any
  // routes, get the error and pass it to the ErrorBoundary to emulate
  // `componentDidCatch`
  let ssrErrorBeforeRoutesRendered =
    clientState.error &&
    clientState.renderBoundaryRouteId === null &&
    clientState.loaderBoundaryRouteId === null
      ? deserializeError(clientState.error)
      : undefined;

  let ssrCatchBeforeRoutesRendered =
    clientState.catch && clientState.catchBoundaryRouteId === null
      ? clientState.catch
      : undefined;

  return (
    <RemixEntryContext.Provider
      value={{
        matches,
        manifest,
        appState: clientState,
        routeModules,
        serverHandoffString,
        clientRoutes,
        routeData: loaderData,
        deferredLoaderData: documentDeferredLoaderData,
        actionData,
        transitionManager,
        serverAbortDelay: documentServerAbortDelay,
      }}
    >
      <RemixErrorBoundary
        location={location}
        component={RemixRootDefaultErrorBoundary}
        error={ssrErrorBeforeRoutesRendered}
      >
        <RemixCatchBoundary
          location={location}
          component={RemixRootDefaultCatchBoundary}
          catch={ssrCatchBeforeRoutesRendered}
        >
          <Router
            navigationType={action}
            location={location}
            navigator={navigator}
            static={staticProp}
          >
            <Routes />
          </Router>
        </RemixCatchBoundary>
      </RemixErrorBoundary>
    </RemixEntryContext.Provider>
  );
}

function deserializeError(data: SerializedError): Error {
  let error = new Error(data.message);
  error.stack = data.stack;
  return error;
}

function Routes() {
  // TODO: Add `renderMatches` function to RR that we can use and then we don't
  // need this component, we can just `renderMatches` from RemixEntry
  let { clientRoutes } = useRemixEntryContext();
  // fallback to the root if we don't have a match
  let element = useRoutes(clientRoutes) || (clientRoutes[0].element as any);
  return element;
}

////////////////////////////////////////////////////////////////////////////////
// RemixRoute

interface RemixRouteContextType {
  data: AppData;
  id: string;
}

const RemixRouteContext = React.createContext<
  RemixRouteContextType | undefined
>(undefined);

function useRemixRouteContext(): RemixRouteContextType {
  let context = React.useContext(RemixRouteContext);
  invariant(context, "You must render this element in a remix route element");
  return context;
}

function DefaultRouteComponent({ id }: { id: string }): React.ReactElement {
  throw new Error(
    `Route "${id}" has no component! Please go add a \`default\` export in the route module file.\n` +
      "If you were trying to navigate or submit to a resource route, use `<a>` instead of `<Link>` or `<Form reloadDocument>`."
  );
}

export function RemixRoute({ id }: { id: string }) {
  let location = useLocation();
  let { routeData, routeModules, appState } = useRemixEntryContext();

  // This checks prevent cryptic error messages such as: 'Cannot read properties of undefined (reading 'root')'
  invariant(
    routeData,
    "Cannot initialize 'routeData'. This normally occurs when you have server code in your client modules.\n" +
      "Check this link for more details:\nhttps://remix.run/pages/gotchas#server-code-in-client-bundles"
  );
  invariant(
    routeModules,
    "Cannot initialize 'routeModules'. This normally occurs when you have server code in your client modules.\n" +
      "Check this link for more details:\nhttps://remix.run/pages/gotchas#server-code-in-client-bundles"
  );

  let data = routeData[id];
  let { default: Component, CatchBoundary, ErrorBoundary } = routeModules[id];
  let element = Component ? <Component /> : <DefaultRouteComponent id={id} />;

  let context: RemixRouteContextType = { data, id };

  if (CatchBoundary) {
    // If we tried to render and failed, and this route threw the error, find it
    // and pass it to the ErrorBoundary to emulate `componentDidCatch`
    let maybeServerCaught =
      appState.catch && appState.catchBoundaryRouteId === id
        ? appState.catch
        : undefined;

    // This needs to run after we check for the error from a previous render,
    // otherwise we will incorrectly render this boundary for a loader error
    // deeper in the tree.
    if (appState.trackCatchBoundaries) {
      appState.catchBoundaryRouteId = id;
    }

    context = maybeServerCaught
      ? {
          id,
          get data() {
            console.error("You cannot `useLoaderData` in a catch boundary.");
            return undefined;
          },
        }
      : { id, data };

    element = (
      <RemixCatchBoundary
        location={location}
        component={CatchBoundary}
        catch={maybeServerCaught}
      >
        {element}
      </RemixCatchBoundary>
    );
  }

  // Only wrap in error boundary if the route defined one, otherwise let the
  // error bubble to the parent boundary. We could default to using error
  // boundaries around every route, but now if the app doesn't want users
  // seeing the default Remix ErrorBoundary component, they *must* define an
  // error boundary for *every* route and that would be annoying. Might as
  // well make it required at that point.
  //
  // By conditionally wrapping like this, we allow apps to define a top level
  // ErrorBoundary component and be done with it. Then, if they want to, they
  // can add more specific boundaries by exporting ErrorBoundary components
  // for whichever routes they please.
  //
  // NOTE: this kind of logic will move into React Router

  if (ErrorBoundary) {
    // If we tried to render and failed, and this route threw the error, find it
    // and pass it to the ErrorBoundary to emulate `componentDidCatch`
    let maybeServerRenderError =
      appState.error &&
      (appState.renderBoundaryRouteId === id ||
        appState.loaderBoundaryRouteId === id)
        ? deserializeError(appState.error)
        : undefined;

    // This needs to run after we check for the error from a previous render,
    // otherwise we will incorrectly render this boundary for a loader error
    // deeper in the tree.
    if (appState.trackBoundaries) {
      appState.renderBoundaryRouteId = id;
    }

    context = maybeServerRenderError
      ? {
          id,
          get data() {
            console.error("You cannot `useLoaderData` in an error boundary.");
            return undefined;
          },
        }
      : { id, data };

    element = (
      <RemixErrorBoundary
        location={location}
        component={ErrorBoundary}
        error={maybeServerRenderError}
      >
        {element}
      </RemixErrorBoundary>
    );
  }

  // It's important for the route context to be above the error boundary so that
  // a call to `useLoaderData` doesn't accidentally get the parents route's data.
  return (
    <RemixRouteContext.Provider value={context}>
      {element}
    </RemixRouteContext.Provider>
  );
}

////////////////////////////////////////////////////////////////////////////////
// Public API

export const AwaitContext = React.createContext<TrackedPromise | null>(null);

export function useAsyncValue<T = unknown>(): Awaited<T> {
  let value = React.useContext(AwaitContext);
  return value?._data;
}

export interface AwaitResolveRenderFunction<T> {
  (data: Awaited<T>): React.ReactNode;
}

export interface AwaitProps<T = any> {
  children: React.ReactNode | AwaitResolveRenderFunction<T>;
  errorElement?: React.ReactNode;
  resolve: T;
}

/**
 * Component to use for rendering Promises (usually on loaderData)
 */
export function Await<T>({ children, errorElement, resolve }: AwaitProps<T>) {
  return (
    <AwaitErrorBoundary resolve={resolve} errorElement={errorElement}>
      <ResolveAwait>{children}</ResolveAwait>
    </AwaitErrorBoundary>
  );
}

type AwaitErrorBoundaryProps = React.PropsWithChildren<{
  errorElement?: React.ReactNode;
  resolve: TrackedPromise | any;
}>;

type AwaitErrorBoundaryState = {
  error: any;
};

enum AwaitRenderStatus {
  pending,
  success,
  error,
}

class AwaitErrorBoundary extends React.Component<
  AwaitErrorBoundaryProps,
  AwaitErrorBoundaryState
> {
  constructor(props: AwaitErrorBoundaryProps) {
    super(props);
    this.state = { error: null };
  }

  static getDerivedStateFromError(error: any) {
    return { error };
  }

  componentDidCatch(error: any, errorInfo: any) {
    console.error(
      "<Await> caught the following error during render",
      error,
      errorInfo
    );
  }

  render() {
    let { children, errorElement, resolve } = this.props;

    let promise: TrackedPromise | null = null;
    let status: AwaitRenderStatus = AwaitRenderStatus.pending;

    if (!(resolve instanceof Promise)) {
      // Didn't get a promise - provide as a resolved promise
      status = AwaitRenderStatus.success;
      promise = Promise.resolve();
      Object.defineProperty(promise, "_tracked", { get: () => true });
      Object.defineProperty(promise, "_data", { get: () => resolve });
    } else if (this.state.error) {
      // Caught a render error, provide it as a rejected promise
      status = AwaitRenderStatus.error;
      let renderError = this.state.error;
      promise = Promise.reject().catch(() => {}); // Avoid unhandled rejection warnings
      Object.defineProperty(promise, "_tracked", { get: () => true });
      Object.defineProperty(promise, "_error", { get: () => renderError });
    } else if ((resolve as TrackedPromise)._tracked) {
      // Already tracked promise - check contents
      promise = resolve;
      status =
        promise._error !== undefined
          ? AwaitRenderStatus.error
          : promise._data !== undefined
          ? AwaitRenderStatus.success
          : AwaitRenderStatus.pending;
    } else {
      // Raw (untracked) promise - track it
      status = AwaitRenderStatus.pending;
      Object.defineProperty(resolve, "_tracked", { get: () => true });
      promise = resolve.then(
        (data: any) =>
          Object.defineProperty(resolve, "_data", { get: () => data }),
        (error: any) =>
          Object.defineProperty(resolve, "_error", { get: () => error })
      );
    }

    if (status === AwaitRenderStatus.error && !errorElement) {
      // No errorElement, throw to the nearest route-level error boundary
      throw promise._error;
    }

    if (status === AwaitRenderStatus.error) {
      let child =
        errorElement &&
        typeof errorElement === "object" &&
        "type" in errorElement &&
        typeof errorElement.type === "function"
          ? React.cloneElement(errorElement, { error: promise._error })
          : errorElement;
      // Render via our errorElement
      return <AwaitContext.Provider value={promise} children={child} />;
    }

    if (status === AwaitRenderStatus.success) {
      // Render children with resolved value
      return <AwaitContext.Provider value={promise} children={children} />;
    }

    // Throw to the suspense boundary
    throw promise;
  }
}

/**
 * @private
 * Indirection to leverage useAsyncValue for a render-prop API on <Await>
 */
function ResolveAwait<T>({
  children,
}: {
  children: React.ReactNode | AwaitResolveRenderFunction<T>;
}) {
  let data = useAsyncValue<T>();
  if (typeof children === "function") {
    return <>{children(data)}</>;
  }
  return <>{children}</>;
}

/**
 * Defines the prefetching behavior of the link:
 *
 * - "intent": Fetched when the user focuses or hovers the link
 * - "render": Fetched when the link is rendered
 * - "none": Never fetched
 */
type PrefetchBehavior = "intent" | "render" | "none";

export interface RemixLinkProps extends LinkProps {
  prefetch?: PrefetchBehavior;
}

export interface RemixNavLinkProps extends NavLinkProps {
  prefetch?: PrefetchBehavior;
}

interface PrefetchHandlers {
  onFocus?: FocusEventHandler<Element>;
  onBlur?: FocusEventHandler<Element>;
  onMouseEnter?: MouseEventHandler<Element>;
  onMouseLeave?: MouseEventHandler<Element>;
  onTouchStart?: TouchEventHandler<Element>;
}

function usePrefetchBehavior(
  prefetch: PrefetchBehavior,
  theirElementProps: PrefetchHandlers
): [boolean, Required<PrefetchHandlers>] {
  let [maybePrefetch, setMaybePrefetch] = React.useState(false);
  let [shouldPrefetch, setShouldPrefetch] = React.useState(false);
  let { onFocus, onBlur, onMouseEnter, onMouseLeave, onTouchStart } =
    theirElementProps;

  React.useEffect(() => {
    if (prefetch === "render") {
      setShouldPrefetch(true);
    }
  }, [prefetch]);

  let setIntent = () => {
    if (prefetch === "intent") {
      setMaybePrefetch(true);
    }
  };

  let cancelIntent = () => {
    if (prefetch === "intent") {
      setMaybePrefetch(false);
      setShouldPrefetch(false);
    }
  };

  React.useEffect(() => {
    if (maybePrefetch) {
      let id = setTimeout(() => {
        setShouldPrefetch(true);
      }, 100);
      return () => {
        clearTimeout(id);
      };
    }
  }, [maybePrefetch]);

  return [
    shouldPrefetch,
    {
      onFocus: composeEventHandlers(onFocus, setIntent),
      onBlur: composeEventHandlers(onBlur, cancelIntent),
      onMouseEnter: composeEventHandlers(onMouseEnter, setIntent),
      onMouseLeave: composeEventHandlers(onMouseLeave, cancelIntent),
      onTouchStart: composeEventHandlers(onTouchStart, setIntent),
    },
  ];
}

/**
 * A special kind of `<Link>` that knows whether or not it is "active".
 *
 * @see https://remix.run/api/remix#navlink
 */
let NavLink = React.forwardRef<HTMLAnchorElement, RemixNavLinkProps>(
  ({ to, prefetch = "none", ...props }, forwardedRef) => {
    let href = useHref(to);
    let [shouldPrefetch, prefetchHandlers] = usePrefetchBehavior(
      prefetch,
      props
    );
    return (
      <>
        <RouterNavLink
          ref={forwardedRef}
          to={to}
          {...props}
          {...(typeof prefetchHandlers === "object"
            ? { ...prefetchHandlers }
            : {})}
        />
        {shouldPrefetch ? <PrefetchPageLinks page={href} /> : null}
      </>
    );
  }
);
NavLink.displayName = "NavLink";
export { NavLink };
/**
 * This component renders an anchor tag and is the primary way the user will
 * navigate around your website.
 *
 * @see https://remix.run/api/remix#link
 */
let Link = React.forwardRef<HTMLAnchorElement, RemixLinkProps>(
  ({ to, prefetch = "none", ...props }, forwardedRef) => {
    let href = useHref(to);
    let [shouldPrefetch, prefetchHandlers] = usePrefetchBehavior(
      prefetch,
      props
    );
    return (
      <>
        <RouterLink
          ref={forwardedRef}
          to={to}
          {...props}
          {...(typeof prefetchHandlers === "object" ? prefetchHandlers : {})}
        />
        {shouldPrefetch ? <PrefetchPageLinks page={href} /> : null}
      </>
    );
  }
);
Link.displayName = "Link";
export { Link };

export function composeEventHandlers<
  EventType extends React.SyntheticEvent | Event
>(
  theirHandler: ((event: EventType) => any) | undefined,
  ourHandler: (event: EventType) => any
): (event: EventType) => any {
  return (event) => {
    theirHandler && theirHandler(event);
    if (!event.defaultPrevented) {
      ourHandler(event);
    }
  };
}

/**
 * Renders the `<link>` tags for the current routes.
 *
 * @see https://remix.run/api/remix#meta-links-scripts
 */
export function Links() {
  let { matches, routeModules, manifest } = useRemixEntryContext();

  let links = React.useMemo(
    () => getLinksForMatches(matches, routeModules, manifest),
    [matches, routeModules, manifest]
  );

  return (
    <>
      {links.map((link) => {
        if (isPageLinkDescriptor(link)) {
          return <PrefetchPageLinks key={link.page} {...link} />;
        }

        let imageSrcSet: string | null = null;

        // In React 17, <link imageSrcSet> and <link imageSizes> will warn
        // because the DOM attributes aren't recognized, so users need to pass
        // them in all lowercase to forward the attributes to the node without a
        // warning. Normalize so that either property can be used in Remix.
        if ("useId" in React) {
          if (link.imagesrcset) {
            link.imageSrcSet = imageSrcSet = link.imagesrcset;
            delete link.imagesrcset;
          }

          if (link.imagesizes) {
            link.imageSizes = link.imagesizes;
            delete link.imagesizes;
          }
        } else {
          if (link.imageSrcSet) {
            link.imagesrcset = imageSrcSet = link.imageSrcSet;
            delete link.imageSrcSet;
          }

          if (link.imageSizes) {
            link.imagesizes = link.imageSizes;
            delete link.imageSizes;
          }
        }

        return (
          <link
            key={link.rel + (link.href || "") + (imageSrcSet || "")}
            {...link}
          />
        );
      })}
    </>
  );
}

/**
 * This component renders all of the `<link rel="prefetch">` and
 * `<link rel="modulepreload"/>` tags for all the assets (data, modules, css) of
 * a given page.
 *
 * @param props
 * @param props.page
 * @see https://remix.run/api/remix#prefetchpagelinks-
 */
export function PrefetchPageLinks({
  page,
  ...dataLinkProps
}: PrefetchPageDescriptor) {
  let { clientRoutes } = useRemixEntryContext();
  let matches = React.useMemo(
    () => matchClientRoutes(clientRoutes, page),
    [clientRoutes, page]
  );

  if (!matches) {
    console.warn(`Tried to prefetch ${page} but no routes matched.`);
    return null;
  }

  return (
    <PrefetchPageLinksImpl page={page} matches={matches} {...dataLinkProps} />
  );
}

function usePrefetchedStylesheets(matches: BaseRouteMatch<ClientRoute>[]) {
  let { routeModules } = useRemixEntryContext();

  let [styleLinks, setStyleLinks] = React.useState<HtmlLinkDescriptor[]>([]);

  React.useEffect(() => {
    let interrupted: boolean = false;

    getStylesheetPrefetchLinks(matches, routeModules).then((links) => {
      if (!interrupted) setStyleLinks(links);
    });

    return () => {
      interrupted = true;
    };
  }, [matches, routeModules]);

  return styleLinks;
}

function PrefetchPageLinksImpl({
  page,
  matches: nextMatches,
  ...linkProps
}: PrefetchPageDescriptor & {
  matches: BaseRouteMatch<ClientRoute>[];
}) {
  let location = useLocation();
  let { matches, manifest } = useRemixEntryContext();

  let newMatchesForData = React.useMemo(
    () => getNewMatchesForLinks(page, nextMatches, matches, location, "data"),
    [page, nextMatches, matches, location]
  );

  let newMatchesForAssets = React.useMemo(
    () => getNewMatchesForLinks(page, nextMatches, matches, location, "assets"),
    [page, nextMatches, matches, location]
  );

  let dataHrefs = React.useMemo(
    () => getDataLinkHrefs(page, newMatchesForData, manifest),
    [newMatchesForData, page, manifest]
  );

  let moduleHrefs = React.useMemo(
    () => getModuleLinkHrefs(newMatchesForAssets, manifest),
    [newMatchesForAssets, manifest]
  );

  // needs to be a hook with async behavior because we need the modules, not
  // just the manifest like the other links in here.
  let styleLinks = usePrefetchedStylesheets(newMatchesForAssets);

  return (
    <>
      {dataHrefs.map((href) => (
        <link key={href} rel="prefetch" as="fetch" href={href} {...linkProps} />
      ))}
      {moduleHrefs.map((href) => (
        <link key={href} rel="modulepreload" href={href} {...linkProps} />
      ))}
      {styleLinks.map((link) => (
        // these don't spread `linkProps` because they are full link descriptors
        // already with their own props
        <link key={link.href} {...link} />
      ))}
    </>
  );
}

/**
 * Renders the `<title>` and `<meta>` tags for the current routes.
 *
 * @see https://remix.run/api/remix#meta-links-scripts
 */
export function Meta() {
  let { matches, routeData, routeModules } = useRemixEntryContext();
  let location = useLocation();

  let meta: HtmlMetaDescriptor = {};
  let parentsData: { [routeId: string]: AppData } = {};

  for (let match of matches) {
    let routeId = match.route.id;
    let data = routeData[routeId];
    let params = match.params;

    let routeModule = routeModules[routeId];

    if (routeModule.meta) {
      let routeMeta =
        typeof routeModule.meta === "function"
          ? routeModule.meta({ data, parentsData, params, location })
          : routeModule.meta;
      Object.assign(meta, routeMeta);
    }

    parentsData[routeId] = data;
  }

  return (
    <>
      {Object.entries(meta).map(([name, value]) => {
        if (!value) {
          return null;
        }

        if (["charset", "charSet"].includes(name)) {
          return <meta key="charset" charSet={value as string} />;
        }

        if (name === "title") {
          return <title key="title">{String(value)}</title>;
        }

        // Open Graph tags use the `property` attribute, while other meta tags
        // use `name`. See https://ogp.me/
        let isOpenGraphTag = name.startsWith("og:");
        return [value].flat().map((content) => {
          if (isOpenGraphTag) {
            return (
              <meta
                property={name}
                content={content as string}
                key={name + content}
              />
            );
          }

          if (typeof content === "string") {
            return <meta name={name} content={content} key={name + content} />;
          }

          return <meta key={name + JSON.stringify(content)} {...content} />;
        });
      })}
    </>
  );
}

/**
 * Tracks whether Remix has finished hydrating or not, so scripts can be skipped
 * during client-side updates.
 */
let isHydrated = false;

type ScriptProps = Omit<
  React.HTMLProps<HTMLScriptElement>,
  | "children"
  | "async"
  | "defer"
  | "src"
  | "type"
  | "noModule"
  | "dangerouslySetInnerHTML"
  | "suppressHydrationWarning"
>;

const js = String.raw;

/**
 * Renders the `<script>` tags needed for the initial render. Bundles for
 * additional routes are loaded later as needed.
 *
 * @param props Additional properties to add to each script tag that is rendered.
 * In addition to scripts, \<link rel="modulepreload"> tags receive the crossOrigin
 * property if provided.
 *
 * @see https://remix.run/api/remix#meta-links-scripts
 */
export function Scripts(props: ScriptProps) {
  let {
    manifest,
    matches,
    pendingLocation,
    clientRoutes,
    routeData,
    deferredLoaderData,
    serverHandoffString,
    serverAbortDelay,
  } = useRemixEntryContext();

  React.useEffect(() => {
    isHydrated = true;
  }, []);

  let initialScripts = React.useMemo(() => {
    let contextScript = serverHandoffString
      ? js`window.__remixContext = ${serverHandoffString};`
      : "";
    if (serverHandoffString && deferredLoaderData && routeData) {
      contextScript +=
        typeof serverAbortDelay === "number"
          ? js`window.__remixServerAbortDelay = ${serverAbortDelay};`
          : "";
      contextScript += js`window.__remixDeferredResolvers={};`;
      for (let [routeId, deferredKeys] of Object.entries(deferredLoaderData)) {
        if (!routeData[routeId] || typeof routeData[routeId] !== "object") {
          continue;
        }
        contextScript += js`window.__remixDeferredResolvers[${JSON.stringify(
          routeId
        )}]={};`;
        for (let key of deferredKeys) {
          if (!routeData[routeId][key]?.then) {
            continue;
          }

          contextScript += "(() => {";
          contextScript += js`let p,r,e;`;
          contextScript += js`p=new Promise(((j,k)=>{r=j;e=k;}));`;
          contextScript += js`window.__remixDeferredResolvers[${JSON.stringify(
            routeId
          )}][${JSON.stringify(key)}]={r,e};`;
          if (serverAbortDelay) {
            let racePromise = js`new Promise((_,e2) => setTimeout(() => {e2(new Error("The render was aborted by the server without a reason."));}, window.__remixServerAbortDelay))`;
            contextScript += js`p=Promise.race([p, ${racePromise}]);`;
          }
          contextScript += js`window.__remixContext.routeData[${JSON.stringify(
            routeId
          )}][${JSON.stringify(key)}]=p;`;
          contextScript += "})();";
        }
      }
    }

    let routeModulesScript = `${matches
      .map(
        (match, index) =>
          `import ${JSON.stringify(manifest.url)};
import * as route${index} from ${JSON.stringify(
            manifest.routes[match.route.id].module
          )};`
      )
      .join("\n")}
window.__remixRouteModules = {${matches
      .map((match, index) => `${JSON.stringify(match.route.id)}:route${index}`)
      .join(",")}};
      
import(${JSON.stringify(manifest.entry.module)});`;

    return (
      <>
        <script
          {...props}
          suppressHydrationWarning
          dangerouslySetInnerHTML={createHtml(contextScript)}
          type={undefined}
        />
<<<<<<< HEAD
        <script {...props} type={undefined} src={manifest.url} />
=======
>>>>>>> 44fcb725
        <script
          {...props}
          dangerouslySetInnerHTML={createHtml(routeModulesScript)}
          type="module"
          async
        />
      </>
    );
    // disabled deps array because we are purposefully only rendering this once
    // for hydration, after that we want to just continue rendering the initial
    // scripts as they were when the page first loaded
    // eslint-disable-next-line
  }, []);

  // avoid waterfall when importing the next route module
  let nextMatches = React.useMemo(() => {
    if (pendingLocation) {
      // FIXME: can probably use transitionManager `nextMatches`
      let matches = matchClientRoutes(clientRoutes, pendingLocation);
      invariant(matches, `No routes match path "${pendingLocation.pathname}"`);
      return matches;
    }

    return [];
  }, [pendingLocation, clientRoutes]);

  let routePreloads = matches
    .concat(nextMatches)
    .map((match) => {
      let route = manifest.routes[match.route.id];
      return (route.imports || []).concat([route.module]);
    })
    .flat(1);

  let preloads = manifest.entry.imports.concat(routePreloads);

  return (
    <>
      <link
        rel="modulepreload"
        href={manifest.entry.module}
        crossOrigin={props.crossOrigin}
      />
      {dedupe(preloads).map((path) => (
        <link
          key={path}
          rel="modulepreload"
          href={path}
          crossOrigin={props.crossOrigin}
        />
      ))}
      {isHydrated ? null : initialScripts}
      <DeferredHydrationScripts />
    </>
  );
}

function DeferredHydrationScripts() {
  let { routeData, deferredLoaderData } = useRemixEntryContext();

  let scripts = React.useMemo<null | React.ReactNode[]>(() => {
    if (!deferredLoaderData) {
      return null;
    }

    let scripts: React.ReactNode[] = [];
    for (let [routeId, deferredKeys] of Object.entries(
      deferredLoaderData || {}
    )) {
      if (!routeData[routeId] || typeof routeData[routeId] !== "object") {
        continue;
      }

      for (let key of deferredKeys) {
        scripts.push(
          <React.Suspense key={`${routeId}[${key}]`}>
            <DeferredHydrationScriptContext.Provider
              value={{ result: undefined, routeId, key }}
            >
              <DeferredHydrationScript resolve={routeData[routeId][key]} />
            </DeferredHydrationScriptContext.Provider>
          </React.Suspense>
        );
      }
    }

    return scripts;
  }, [deferredLoaderData, routeData]);

  return <>{scripts}</>;
}

const DeferredHydrationScriptContext = React.createContext<{
  result: { value: unknown } | undefined;
  routeId: string;
  key: string | number;
}>({ result: undefined, routeId: "", key: "" });

function DeferredHydrationScript({
  resolve,
}: {
  resolve: PromiseLike<unknown>;
}) {
  let ctx = React.useContext(DeferredHydrationScriptContext);

  let promise: TrackedPromise | null = null;
  let status: AwaitRenderStatus = AwaitRenderStatus.pending;

  if (!(resolve instanceof Promise)) {
    // Didn't get a promise - return early
    return null;
  } else if ((resolve as TrackedPromise)._tracked) {
    // Already tracked promise - check contents
    promise = resolve;
    status =
      promise._error !== undefined
        ? AwaitRenderStatus.error
        : promise._data !== undefined
        ? AwaitRenderStatus.success
        : AwaitRenderStatus.pending;
  } else {
    // Raw (untracked) promise - track it
    status = AwaitRenderStatus.pending;
    Object.defineProperty(resolve, "_tracked", { get: () => true });
    promise = resolve.then(
      (data: any) =>
        Object.defineProperty(resolve, "_data", { get: () => data }),
      (error: any) =>
        Object.defineProperty(resolve, "_error", { get: () => error })
    );
  }

  if (status === AwaitRenderStatus.pending) {
    throw promise;
  }

  let isError = promise._error !== undefined;
  let error = promise._error;

  let script = "(() => {";
  if (isError) {
    script += js`let v=new Error(${JSON.stringify(error.message)});`;
    script += js`v.stack=${JSON.stringify(error.stack)};`;
  } else {
    script += js`let v=${jsesc(promise._data, {
      isScriptContext: true,
      json: true,
    })};`;
  }

  if (isError) {
    script += js`window.__remixDeferredResolvers[${JSON.stringify(
      ctx.routeId
    )}][${JSON.stringify(ctx.key)}].e(v);`;
  } else {
    script += js`window.__remixDeferredResolvers[${JSON.stringify(
      ctx.routeId
    )}][${JSON.stringify(ctx.key)}].r(v);`;
  }

  script += "})();";

  return (
    <script
      suppressHydrationWarning
      dangerouslySetInnerHTML={{
        __html: script,
      }}
    />
  );
}

function dedupe(array: any[]) {
  return [...new Set(array)];
}

export interface FormProps extends FormHTMLAttributes<HTMLFormElement> {
  /**
   * The HTTP verb to use when the form is submit. Supports "get", "post",
   * "put", "delete", "patch".
   *
   * Note: If JavaScript is disabled, you'll need to implement your own "method
   * override" to support more than just GET and POST.
   */
  method?: FormMethod;

  /**
   * Normal `<form action>` but supports React Router's relative paths.
   */
  action?: string;

  /**
   * Normal `<form encType>`.
   *
   * Note: Remix defaults to `application/x-www-form-urlencoded` and also
   * supports `multipart/form-data`.
   */
  encType?: FormEncType;

  /**
   * Forces a full document navigation instead of a fetch.
   */
  reloadDocument?: boolean;

  /**
   * Replaces the current entry in the browser history stack when the form
   * navigates. Use this if you don't want the user to be able to click "back"
   * to the page with the form on it.
   */
  replace?: boolean;

  /**
   * A function to call when the form is submitted. If you call
   * `event.preventDefault()` then this form will not do anything.
   */
  onSubmit?: React.FormEventHandler<HTMLFormElement>;
}

/**
 * A Remix-aware `<form>`. It behaves like a normal form except that the
 * interaction with the server is with `fetch` instead of new document
 * requests, allowing components to add nicer UX to the page as the form is
 * submitted and returns with data.
 *
 * @see https://remix.run/api/remix#form
 */
let Form = React.forwardRef<HTMLFormElement, FormProps>((props, ref) => {
  return <FormImpl {...props} ref={ref} />;
});
Form.displayName = "Form";
export { Form };

interface FormImplProps extends FormProps {
  fetchKey?: string;
}

let FormImpl = React.forwardRef<HTMLFormElement, FormImplProps>(
  (
    {
      reloadDocument = false,
      replace = false,
      method = "get",
      action,
      encType = "application/x-www-form-urlencoded",
      fetchKey,
      onSubmit,
      ...props
    },
    forwardedRef
  ) => {
    let submit = useSubmitImpl(fetchKey);
    let formMethod: FormMethod =
      method.toLowerCase() === "get" ? "get" : "post";
    let formAction = useFormAction(action);

    return (
      <form
        ref={forwardedRef}
        method={formMethod}
        action={formAction}
        encType={encType}
        onSubmit={
          reloadDocument
            ? undefined
            : (event) => {
                onSubmit && onSubmit(event);
                if (event.defaultPrevented) return;
                event.preventDefault();

                let submitter = (event as unknown as HTMLSubmitEvent)
                  .nativeEvent.submitter as HTMLFormSubmitter | null;

                submit(submitter || event.currentTarget, { method, replace });
              }
        }
        {...props}
      />
    );
  }
);
FormImpl.displayName = "FormImpl";
export { FormImpl };

type HTMLSubmitEvent = React.BaseSyntheticEvent<
  SubmitEvent,
  Event,
  HTMLFormElement
>;

type HTMLFormSubmitter = HTMLButtonElement | HTMLInputElement;

/**
 * Resolves a `<form action>` path relative to the current route.
 *
 * @see https://remix.run/api/remix#useformaction
 */
export function useFormAction(
  action?: string,
  // TODO: Remove method param in v2 as it's no longer needed and is a breaking change
  method: FormMethod = "get"
): string {
  let { id } = useRemixRouteContext();
  let resolvedPath = useResolvedPath(action ?? ".");

  // Previously we set the default action to ".". The problem with this is that
  // `useResolvedPath(".")` excludes search params and the hash of the resolved
  // URL. This is the intended behavior of when "." is specifically provided as
  // the form action, but inconsistent w/ browsers when the action is omitted.
  // https://github.com/remix-run/remix/issues/927
  let location = useLocation();
  let { search, hash } = resolvedPath;
  if (action == null) {
    search = location.search;
    hash = location.hash;
  }

  let isIndexRoute = id.endsWith("/index");
  if ((action == null || action === ".") && isIndexRoute) {
    search = search ? search.replace(/^\?/, "?index&") : "?index";
  }

  return createPath({ pathname: resolvedPath.pathname, search, hash });
}

export interface SubmitOptions {
  /**
   * The HTTP method used to submit the form. Overrides `<form method>`.
   * Defaults to "GET".
   */
  method?: FormMethod;

  /**
   * The action URL path used to submit the form. Overrides `<form action>`.
   * Defaults to the path of the current route.
   *
   * Note: It is assumed the path is already resolved. If you need to resolve a
   * relative path, use `useFormAction`.
   */
  action?: string;

  /**
   * The action URL used to submit the form. Overrides `<form encType>`.
   * Defaults to "application/x-www-form-urlencoded".
   */
  encType?: FormEncType;

  /**
   * Set `true` to replace the current entry in the browser's history stack
   * instead of creating a new one (i.e. stay on "the same page"). Defaults
   * to `false`.
   */
  replace?: boolean;
}

/**
 * Submits a HTML `<form>` to the server without reloading the page.
 */
export interface SubmitFunction {
  (
    /**
     * Specifies the `<form>` to be submitted to the server, a specific
     * `<button>` or `<input type="submit">` to use to submit the form, or some
     * arbitrary data to submit.
     *
     * Note: When using a `<button>` its `name` and `value` will also be
     * included in the form data that is submitted.
     */
    target:
      | HTMLFormElement
      | HTMLButtonElement
      | HTMLInputElement
      | FormData
      | URLSearchParams
      | { [name: string]: string }
      | null,

    /**
     * Options that override the `<form>`'s own attributes. Required when
     * submitting arbitrary data without a backing `<form>`.
     */
    options?: SubmitOptions
  ): void;
}

/**
 * Returns a function that may be used to programmatically submit a form (or
 * some arbitrary data) to the server.
 *
 * @see https://remix.run/api/remix#usesubmit
 */
export function useSubmit(): SubmitFunction {
  return useSubmitImpl();
}

let defaultMethod = "get";
let defaultEncType = "application/x-www-form-urlencoded";

export function useSubmitImpl(key?: string): SubmitFunction {
  let navigate = useNavigate();
  let defaultAction = useFormAction();
  let { transitionManager } = useRemixEntryContext();

  return React.useCallback(
    (target, options = {}) => {
      let method: string;
      let action: string;
      let encType: string;
      let formData: FormData;

      if (isFormElement(target)) {
        let submissionTrigger: HTMLButtonElement | HTMLInputElement = (
          options as any
        ).submissionTrigger;

        method =
          options.method || target.getAttribute("method") || defaultMethod;
        action =
          options.action || target.getAttribute("action") || defaultAction;
        encType =
          options.encType || target.getAttribute("enctype") || defaultEncType;

        formData = new FormData(target);

        if (submissionTrigger && submissionTrigger.name) {
          formData.append(submissionTrigger.name, submissionTrigger.value);
        }
      } else if (
        isButtonElement(target) ||
        (isInputElement(target) &&
          (target.type === "submit" || target.type === "image"))
      ) {
        let form = target.form;

        if (form == null) {
          throw new Error(`Cannot submit a <button> without a <form>`);
        }

        // <button>/<input type="submit"> may override attributes of <form>

        method =
          options.method ||
          target.getAttribute("formmethod") ||
          form.getAttribute("method") ||
          defaultMethod;
        action =
          options.action ||
          target.getAttribute("formaction") ||
          form.getAttribute("action") ||
          defaultAction;
        encType =
          options.encType ||
          target.getAttribute("formenctype") ||
          form.getAttribute("enctype") ||
          defaultEncType;
        formData = new FormData(form);

        // Include name + value from a <button>
        if (target.name) {
          formData.append(target.name, target.value);
        }
      } else {
        if (isHtmlElement(target)) {
          throw new Error(
            `Cannot submit element that is not <form>, <button>, or ` +
              `<input type="submit|image">`
          );
        }

        method = options.method || "get";
        action = options.action || defaultAction;
        encType = options.encType || "application/x-www-form-urlencoded";

        if (target instanceof FormData) {
          formData = target;
        } else {
          formData = new FormData();

          if (target instanceof URLSearchParams) {
            for (let [name, value] of target) {
              formData.append(name, value);
            }
          } else if (target != null) {
            for (let name of Object.keys(target)) {
              formData.append(name, target[name]);
            }
          }
        }
      }

      if (IS_SSR) {
        throw new Error(
          "You are calling submit during the server render. " +
            "Try calling submit within a `useEffect` or callback instead."
        );
      }

      let { protocol, host } = window.location;
      let url = new URL(action, `${protocol}//${host}`);

      if (method.toLowerCase() === "get") {
        for (let [name, value] of formData) {
          if (typeof value === "string") {
            url.searchParams.append(name, value);
          } else {
            throw new Error(`Cannot submit binary form data using GET`);
          }
        }
      }

      let submission: Submission = {
        formData,
        action: url.pathname + url.search,
        method: method.toUpperCase(),
        encType,
        key: Math.random().toString(36).substr(2, 8),
      };

      if (key) {
        transitionManager.send({
          type: "fetcher",
          href: submission.action,
          submission,
          key,
        });
      } else {
        setNextNavigationSubmission(submission);
        navigate(url.pathname + url.search, { replace: options.replace });
      }
    },
    [defaultAction, key, navigate, transitionManager]
  );
}

let nextNavigationSubmission: Submission | undefined;

function setNextNavigationSubmission(submission: Submission) {
  nextNavigationSubmission = submission;
}

function consumeNextNavigationSubmission() {
  let submission = nextNavigationSubmission;
  nextNavigationSubmission = undefined;
  return submission;
}

function isHtmlElement(object: any): object is HTMLElement {
  return object != null && typeof object.tagName === "string";
}

function isButtonElement(object: any): object is HTMLButtonElement {
  return isHtmlElement(object) && object.tagName.toLowerCase() === "button";
}

function isFormElement(object: any): object is HTMLFormElement {
  return isHtmlElement(object) && object.tagName.toLowerCase() === "form";
}

function isInputElement(object: any): object is HTMLInputElement {
  return isHtmlElement(object) && object.tagName.toLowerCase() === "input";
}

/**
 * Setup a callback to be fired on the window's `beforeunload` event. This is
 * useful for saving some data to `window.localStorage` just before the page
 * refreshes, which automatically happens on the next `<Link>` click when Remix
 * detects a new version of the app is available on the server.
 *
 * Note: The `callback` argument should be a function created with
 * `React.useCallback()`.
 *
 * @see https://remix.run/api/remix#usebeforeunload
 */
export function useBeforeUnload(callback: () => any): void {
  React.useEffect(() => {
    window.addEventListener("beforeunload", callback);
    return () => {
      window.removeEventListener("beforeunload", callback);
    };
  }, [callback]);
}

export interface RouteMatch {
  /**
   * The id of the matched route
   */
  id: string;
  /**
   * The pathname of the matched route
   */
  pathname: string;
  /**
   * The dynamic parameters of the matched route
   *
   * @see https://remix.run/docs/api/conventions#dynamic-route-parameters
   */
  params: Params<string>;
  /**
   * Any route data associated with the matched route
   */
  data: RouteData;
  /**
   * The exported `handle` object of the matched route.
   *
   * @see https://remix.run/docs/api/conventions#handle
   */
  handle: undefined | { [key: string]: any };
}

/**
 * Returns the current route matches on the page. This is useful for creating
 * layout abstractions with your current routes.
 *
 * @see https://remix.run/api/remix#usematches
 */
export function useMatches(): RouteMatch[] {
  let { matches, routeData, routeModules } = useRemixEntryContext();

  return React.useMemo(
    () =>
      matches.map((match) => {
        let { pathname, params } = match;
        return {
          id: match.route.id,
          pathname,
          params,
          data: routeData[match.route.id],
          // if the module fails to load or an error/response is thrown, the module
          // won't be defined.
          handle: routeModules[match.route.id]?.handle,
        };
      }),
    [matches, routeData, routeModules]
  );
}

/**
 * Returns the JSON parsed data from the current route's `loader`.
 *
 * @see https://remix.run/api/remix#useloaderdata
 */

export type TypedResponse<T> = Response & {
  json(): Promise<T>;
};

export type DeferredResponse<T extends object = Record<string, unknown>> =
  TypedResponse<T> & {
    // allows discriminating between deferred and non-deferred responses
    __deferred: never;
  };

type DataFunction = (...args: any[]) => unknown; // matches any function

type DataOrFunction = AppData | DataFunction;

type JsonPrimitives =
  | string
  | number
  | boolean
  | String
  | Number
  | Boolean
  | null;

type NonJsonPrimitives = Promise<unknown> | undefined | Function | symbol;

type SerializeType<T> = T extends JsonPrimitives
  ? T
  : T extends NonJsonPrimitives
  ? never
  : T extends { toJSON(): infer U }
  ? U
  : T extends []
  ? []
  : T extends [unknown, ...unknown[]]
  ? {
      [k in keyof T]: T[k] extends NonJsonPrimitives
        ? null
        : SerializeType<T[k]>;
    }
  : T extends ReadonlyArray<infer U>
  ? (U extends NonJsonPrimitives ? null : SerializeType<U>)[]
  : T extends object
  ? SerializeObject<UndefinedOptionals<T>>
  : never;

type SerializeObject<T extends object> = {
  [k in keyof T as T[k] extends NonJsonPrimitives ? never : k]: SerializeType<
    T[k]
  >;
};

type SerializeDeferredObject<T extends object> = {
  [k in keyof T as T[k] extends PromiseLike<unknown>
    ? k
    : T[k] extends NonJsonPrimitives
    ? never
    : k]: T[k] extends PromiseLike<infer U>
    ? Promise<SerializeType<Awaited<U>>>
    : SerializeType<T[k]>;
};

type SerializeDeferredType<T> = T extends JsonPrimitives
  ? T
  : T extends NonJsonPrimitives
  ? never
  : T extends { toJSON(): infer U }
  ? U
  : T extends []
  ? never
  : T extends [unknown, ...unknown[]]
  ? never
  : T extends ReadonlyArray<unknown>
  ? never
  : T extends object
  ? SerializeDeferredObject<UndefinedOptionals<T>>
  : never;

/*
 * For an object T, if it has any properties that are a union with `undefined`,
 * make those into optional properties instead.
 *
 * Example: { a: string | undefined} --> { a?: string}
 */
type UndefinedOptionals<T extends object> = Merge<
  {
    // Property is not a union with `undefined`, keep as-is
    [k in keyof T as undefined extends T[k] ? never : k]: T[k];
  },
  {
    // Property _is_ a union with `defined`. Set as optional (via `?`) and remove `undefined` from the union
    [k in keyof T as undefined extends T[k] ? k : never]?: Exclude<
      T[k],
      undefined
    >;
  }
>;

export type UseDataFunctionReturn<T extends DataOrFunction> = T extends (
  ...args: any[]
) => infer Output
  ? Awaited<Output> extends DeferredResponse<infer U>
    ? SerializeDeferredType<U>
    : Awaited<Output> extends DeferredResponse<infer U>
    ? SerializeDeferredType<U>
    : Awaited<Output> extends TypedResponse<infer U>
    ? SerializeType<U>
    : SerializeType<Awaited<ReturnType<T>>>
  : Awaited<T> extends DeferredResponse<infer U>
  ? SerializeDeferredType<U>
  : SerializeType<Awaited<T>>;

export function useLoaderData<T = AppData>(): UseDataFunctionReturn<T> {
  return useRemixRouteContext().data;
}

/**
 * Returns the JSON parsed data from the current route's `action`.
 *
 * @see https://remix.run/api/remix#useactiondata
 */
export function useActionData<T = AppData>():
  | UseDataFunctionReturn<T>
  | undefined {
  let { id: routeId } = useRemixRouteContext();
  let { transitionManager } = useRemixEntryContext();
  let { actionData } = transitionManager.getState();
  return actionData ? actionData[routeId] : undefined;
}

/**
 * Returns everything you need to know about a page transition to build pending
 * navigation indicators and optimistic UI on data mutations.
 *
 * @see https://remix.run/api/remix#usetransition
 */
export function useTransition(): Transition {
  let { transitionManager } = useRemixEntryContext();
  return transitionManager.getState().transition;
}

function createFetcherForm(fetchKey: string) {
  let FetcherForm = React.forwardRef<HTMLFormElement, FormProps>(
    (props, ref) => {
      // TODO: make ANOTHER form w/o a fetchKey prop
      return <FormImpl {...props} ref={ref} fetchKey={fetchKey} />;
    }
  );
  FetcherForm.displayName = "fetcher.Form";
  return FetcherForm;
}

let fetcherId = 0;

export type FetcherWithComponents<TData> = Fetcher<TData> & {
  Form: React.ForwardRefExoticComponent<
    FormProps & React.RefAttributes<HTMLFormElement>
  >;
  submit: SubmitFunction;
  load: (href: string) => void;
};

/**
 * Interacts with route loaders and actions without causing a navigation. Great
 * for any interaction that stays on the same page.
 *
 * @see https://remix.run/api/remix#usefetcher
 */
export function useFetcher<TData = any>(): FetcherWithComponents<TData> {
  let { transitionManager } = useRemixEntryContext();

  let [key] = React.useState(() => String(++fetcherId));
  let [Form] = React.useState(() => createFetcherForm(key));
  let [load] = React.useState(() => (href: string) => {
    transitionManager.send({ type: "fetcher", href, key });
  });
  let submit = useSubmitImpl(key);

  let fetcher = transitionManager.getFetcher<TData>(key);

  let fetcherWithComponents = React.useMemo(
    () => ({
      Form,
      submit,
      load,
      ...fetcher,
    }),
    [fetcher, Form, submit, load]
  );

  React.useEffect(() => {
    // Is this busted when the React team gets real weird and calls effects
    // twice on mount?  We really just need to garbage collect here when this
    // fetcher is no longer around.
    return () => transitionManager.deleteFetcher(key);
  }, [transitionManager, key]);

  return fetcherWithComponents;
}

/**
 * Provides all fetchers currently on the page. Useful for layouts and parent
 * routes that need to provide pending/optimistic UI regarding the fetch.
 *
 * @see https://remix.run/api/remix#usefetchers
 */
export function useFetchers(): Fetcher[] {
  let { transitionManager } = useRemixEntryContext();
  let { fetchers } = transitionManager.getState();
  return [...fetchers.values()];
}

// Dead Code Elimination magic for production builds.
// This way devs don't have to worry about doing the NODE_ENV check themselves.
// If running an un-bundled server outside of `remix dev` you will still need
// to set the REMIX_DEV_SERVER_WS_PORT manually.
export const LiveReload =
  process.env.NODE_ENV !== "development"
    ? () => null
    : function LiveReload({
        port = Number(process.env.REMIX_DEV_SERVER_WS_PORT || 8002),
        nonce = undefined,
      }: {
        port?: number;
        /**
         * @deprecated this property is no longer relevant.
         */
        nonce?: string;
      }) {
        let js = String.raw;
        return (
          <script
            nonce={nonce}
            suppressHydrationWarning
            dangerouslySetInnerHTML={{
              __html: js`
                function remixLiveReloadConnect(config) {
                  let protocol = location.protocol === "https:" ? "wss:" : "ws:";
                  let host = location.hostname;
                  let socketPath = protocol + "//" + host + ":" + ${String(
                    port
                  )} + "/socket";

                  let ws = new WebSocket(socketPath);
                  ws.onmessage = (message) => {
                    let event = JSON.parse(message.data);
                    if (event.type === "LOG") {
                      console.log(event.message);
                    }
                    if (event.type === "RELOAD") {
                      console.log("💿 Reloading window ...");
                      window.location.reload();
                    }
                  };
                  ws.onopen = () => {
                    if (config && typeof config.onOpen === "function") {
                      config.onOpen();
                    }
                  };
                  ws.onclose = (error) => {
                    console.log("Remix dev asset server web socket closed. Reconnecting...");
                    setTimeout(
                      () =>
                        remixLiveReloadConnect({
                          onOpen: () => window.location.reload(),
                        }),
                      1000
                    );
                  };
                  ws.onerror = (error) => {
                    console.log("Remix dev asset server web socket error:");
                    console.error(error);
                  };
                }
                remixLiveReloadConnect();
              `,
            }}
          />
        );
      };<|MERGE_RESOLUTION|>--- conflicted
+++ resolved
@@ -58,11 +58,8 @@
   Fetcher,
   Submission,
 } from "./transition";
-<<<<<<< HEAD
 
 const IS_SSR = typeof document === "undefined";
-=======
->>>>>>> 44fcb725
 
 ////////////////////////////////////////////////////////////////////////////////
 // RemixEntry
@@ -1030,10 +1027,6 @@
           dangerouslySetInnerHTML={createHtml(contextScript)}
           type={undefined}
         />
-<<<<<<< HEAD
-        <script {...props} type={undefined} src={manifest.url} />
-=======
->>>>>>> 44fcb725
         <script
           {...props}
           dangerouslySetInnerHTML={createHtml(routeModulesScript)}
