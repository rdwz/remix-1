--- conflicted
+++ resolved
@@ -22,19 +22,12 @@
   "devDependencies": {
     "@remix-run/node": "1.5.1",
     "@testing-library/jest-dom": "^5.16.2",
-<<<<<<< HEAD
     "@testing-library/react": "^13.3.0",
-    "@types/react": "^18.0.12",
-    "@types/react-dom": "^18.0.5",
+    "@types/react": "^18.0.15",
+    "@types/react-dom": "^18.0.6",
     "abort-controller": "^3.0.0",
     "react": "^18.1.0",
     "react-dom": "^18.1.0"
-=======
-    "@testing-library/react": "^12.1.3",
-    "abort-controller": "^3.0.0",
-    "react": "^17.0.2",
-    "react-dom": "^17.0.2"
->>>>>>> c3ec2791
   },
   "peerDependencies": {
     "react": ">=16.8",
