--- conflicted
+++ resolved
@@ -1,10 +1,6 @@
 {
-<<<<<<< HEAD
   "include": ["**/*.ts", "**/*.tsx"],
-  "exclude": ["__tests__", "**/node_modules/**"],
-=======
-  "exclude": ["dist", "__tests__"],
->>>>>>> c3ec2791
+  "exclude": ["dist", "__tests__", "**/node_modules/**"],
   "compilerOptions": {
     "lib": ["ES2019", "DOM.Iterable"],
     "target": "ES2019",
@@ -14,14 +10,9 @@
     "strict": true,
     "declaration": true,
     "emitDeclarationOnly": true,
-<<<<<<< HEAD
     "skipLibCheck": true,
 
-    "outDir": "../../build/node_modules/@remix-run/serve",
-    "rootDir": "."
-=======
     "rootDir": ".",
     "outDir": "../../build/node_modules/@remix-run/serve/dist"
->>>>>>> c3ec2791
   }
 }