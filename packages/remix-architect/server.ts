import type {
  AppLoadContext,
  ServerBuild,
  Response as NodeResponse,
} from "@remix-run/node";
import {
  Headers as NodeHeaders,
  Request as NodeRequest,
  createRequestHandler as createRemixRequestHandler,
<<<<<<< HEAD
  readableStreamToBase64String,
=======
  readableStreamToString,
>>>>>>> 46717b6d
} from "@remix-run/node";
import type {
  APIGatewayProxyEventHeaders,
  APIGatewayProxyEventV2,
  APIGatewayProxyHandlerV2,
  APIGatewayProxyStructuredResultV2,
} from "aws-lambda";

import { isBinaryType } from "./binaryTypes";

/**
 * A function that returns the value to use as `context` in route `loader` and
 * `action` functions.
 *
 * You can think of this as an escape hatch that allows you to pass
 * environment/platform-specific values through to your loader/action.
 */
export type GetLoadContextFunction = (
  event: APIGatewayProxyEventV2
) => AppLoadContext;

export type RequestHandler = APIGatewayProxyHandlerV2;

/**
 * Returns a request handler for Architect that serves the response using
 * Remix.
 */
export function createRequestHandler({
  build,
  getLoadContext,
  mode = process.env.NODE_ENV,
}: {
  build: ServerBuild;
  getLoadContext?: GetLoadContextFunction;
  mode?: string;
}): RequestHandler {
  let handleRequest = createRemixRequestHandler(build, mode);

  return async (event /*, context*/) => {
    let request = createRemixRequest(event);
    let loadContext =
      typeof getLoadContext === "function" ? getLoadContext(event) : undefined;

    let response = (await handleRequest(request, loadContext)) as NodeResponse;

    return sendRemixResponse(response);
  };
}

export function createRemixRequest(event: APIGatewayProxyEventV2): NodeRequest {
  let host = event.headers["x-forwarded-host"] || event.headers.host;
  let search = event.rawQueryString.length ? `?${event.rawQueryString}` : "";
  let scheme = process.env.ARC_SANDBOX ? "http" : "https";
  let url = new URL(event.rawPath + search, `${scheme}://${host}`);
  let isFormData = event.headers["content-type"]?.includes(
    "multipart/form-data"
  );

  return new NodeRequest(url.href, {
    method: event.requestContext.http.method,
    headers: createRemixHeaders(event.headers, event.cookies),
    body:
      event.body && event.isBase64Encoded
        ? isFormData
          ? Buffer.from(event.body, "base64")
          : Buffer.from(event.body, "base64").toString()
        : event.body,
  });
}

export function createRemixHeaders(
  requestHeaders: APIGatewayProxyEventHeaders,
  requestCookies?: string[]
): NodeHeaders {
  let headers = new NodeHeaders();

  for (let [header, value] of Object.entries(requestHeaders)) {
    if (value) {
      headers.append(header, value);
    }
  }

  if (requestCookies) {
    headers.append("Cookie", requestCookies.join("; "));
  }

  return headers;
}

export async function sendRemixResponse(
  nodeResponse: NodeResponse
): Promise<APIGatewayProxyStructuredResultV2> {
  let cookies: string[] = [];

  // Arc/AWS API Gateway will send back set-cookies outside of response headers.
  for (let [key, values] of Object.entries(nodeResponse.headers.raw())) {
    if (key.toLowerCase() === "set-cookie") {
      for (let value of values) {
        cookies.push(value);
      }
    }
  }

  if (cookies.length) {
    nodeResponse.headers.delete("Set-Cookie");
  }

  let contentType = nodeResponse.headers.get("Content-Type");
  let isBase64Encoded = isBinaryType(contentType);
  let body: string | undefined;

  if (nodeResponse.body) {
    if (isBase64Encoded) {
<<<<<<< HEAD
      body = await readableStreamToBase64String(nodeResponse.body);
=======
      body = await readableStreamToString(nodeResponse.body, "base64");
>>>>>>> 46717b6d
    } else {
      body = await nodeResponse.text();
    }
  }

  return {
    statusCode: nodeResponse.status,
    headers: Object.fromEntries(nodeResponse.headers.entries()),
    cookies,
    body,
    isBase64Encoded,
  };
}<|MERGE_RESOLUTION|>--- conflicted
+++ resolved
@@ -7,11 +7,7 @@
   Headers as NodeHeaders,
   Request as NodeRequest,
   createRequestHandler as createRemixRequestHandler,
-<<<<<<< HEAD
-  readableStreamToBase64String,
-=======
   readableStreamToString,
->>>>>>> 46717b6d
 } from "@remix-run/node";
 import type {
   APIGatewayProxyEventHeaders,
@@ -125,11 +121,7 @@
 
   if (nodeResponse.body) {
     if (isBase64Encoded) {
-<<<<<<< HEAD
-      body = await readableStreamToBase64String(nodeResponse.body);
-=======
       body = await readableStreamToString(nodeResponse.body, "base64");
->>>>>>> 46717b6d
     } else {
       body = await nodeResponse.text();
     }
