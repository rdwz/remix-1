import { execSync } from "node:child_process";
import path from "node:path";
import { pathToFileURL } from "node:url";
import fse from "fs-extra";
import getPort from "get-port";
import NPMCliPackageJson from "@npmcli/package-json";

import type { RouteManifest, DefineRoutesFunction } from "./config/routes";
import { defineRoutes } from "./config/routes";
import { defineConventionalRoutes } from "./config/routesConvention";
import { ServerMode, isValidServerMode } from "./config/serverModes";
import { serverBuildVirtualModule } from "./compiler/virtualModules";
import { writeConfigDefaults } from "./compiler/utils/tsconfig/write-config-defaults";
import { flatRoutes } from "./config/flat-routes";
import { getPreferredPackageManager } from "./cli/getPreferredPackageManager";
import { warnOnce } from "./compiler/warnings";

export interface RemixMdxConfig {
  rehypePlugins?: any[];
  remarkPlugins?: any[];
}

export type RemixMdxConfigFunction = (
  filename: string
) => Promise<RemixMdxConfig | undefined> | RemixMdxConfig | undefined;

export type ServerModuleFormat = "esm" | "cjs";
export type ServerPlatform = "node" | "neutral";

type Dev = {
  port?: number;
  appServerPort?: number;
  remixRequestHandlerPath?: string;
  rebuildPollIntervalMs?: number;
};

export type VanillaExtractOptions = {
  cache?: boolean;
};

interface FutureConfig {
  unstable_cssModules: boolean;
  unstable_cssSideEffectImports: boolean;
  unstable_dev: boolean | Dev;
  unstable_postcss: boolean;
  unstable_tailwind: boolean;
  unstable_vanillaExtract: boolean | VanillaExtractOptions;
  v2_errorBoundary: boolean;
  v2_meta: boolean;
  v2_routeConvention: boolean;
}

/**
 * The user-provided config in `remix.config.js`.
 */
export interface AppConfig {
  /**
   * The path to the `app` directory, relative to `remix.config.js`. Defaults
   * to `"app"`.
   */
  appDirectory?: string;

  /**
   * The path to a directory Remix can use for caching things in development,
   * relative to `remix.config.js`. Defaults to `".cache"`.
   */
  cacheDirectory?: string;

  /**
   * A function for defining custom routes, in addition to those already defined
   * using the filesystem convention in `app/routes`. Both sets of routes will
   * be merged.
   */
  routes?: (
    defineRoutes: DefineRoutesFunction
  ) => Promise<ReturnType<DefineRoutesFunction>>;

  /**
   * The path to the browser build, relative to `remix.config.js`. Defaults to
   * "public/build".
   */
  assetsBuildDirectory?: string;

  /**
   * The path to the browser build, relative to remix.config.js. Defaults to
   * "public/build".
   *
   * @deprecated Use `{@link AppConfig.assetsBuildDirectory}` instead
   */
  browserBuildDirectory?: string;

  /**
   * The URL prefix of the browser build with a trailing slash. Defaults to
   * `"/build/"`. This is the path the browser will use to find assets.
   */
  publicPath?: string;

  /**
   * The port number to use for the dev server. Defaults to 8002.
   */
  devServerPort?: number;

  /**
   * The delay, in milliseconds, before the dev server broadcasts a reload
   * event. There is no delay by default.
   */
  devServerBroadcastDelay?: number;

  /**
   * Additional MDX remark / rehype plugins.
   */
  mdx?: RemixMdxConfig | RemixMdxConfigFunction;

  /**
   * A server entrypoint, relative to the root directory that becomes your
   * server's main module. If specified, Remix will compile this file along with
   * your application into a single file to be deployed to your server. This
   * file can use either a `.js` or `.ts` file extension.
   */
  server?: string;

  /**
   * The path to the server build, relative to `remix.config.js`. Defaults to
   * "build".
   *
   * @deprecated Use {@link AppConfig.serverBuildPath} instead.
   */
  serverBuildDirectory?: string;

  /**
   * The path to the server build file, relative to `remix.config.js`. This file
   * should end in a `.js` extension and should be deployed to your server.
   */
  serverBuildPath?: string;

  /**
   * The order of conditions to use when resolving server dependencies'
   * `exports` field in `package.json`.
   *
   * For more information, see: https://esbuild.github.io/api/#conditions
   */
  serverConditions?: string[];

  /**
   * A list of patterns that determined if a module is transpiled and included
   * in the server bundle. This can be useful when consuming ESM only packages
   * in a CJS build.
   */
  serverDependenciesToBundle?: "all" | Array<string | RegExp>;

  /**
   * The order of main fields to use when resolving server dependencies.
   * Defaults to `["main", "module"]`.
   *
   * For more information, see: https://esbuild.github.io/api/#main-fields
   */
  serverMainFields?: string[];

  /**
   * Whether to minify the server build in production or not.
   * Defaults to `false`.
   */
  serverMinify?: boolean;

  /**
   * The output format of the server build. Defaults to "cjs".
   */
  serverModuleFormat?: ServerModuleFormat;

  /**
   * The platform the server build is targeting. Defaults to "node".
   */
  serverPlatform?: ServerPlatform;

  /**
   * A list of filenames or a glob patterns to match files in the `app/routes`
   * directory that Remix will ignore. Matching files will not be recognized as
   * routes.
   */
  ignoredRouteFiles?: string[];

  /**
   * A function for defining custom directories to watch while running `remix dev`, in addition to `appDirectory`.
   */
  watchPaths?:
    | string
    | string[]
    | (() => Promise<string | string[]> | string | string[]);

  future?: Partial<FutureConfig>;
}

/**
 * Fully resolved configuration object we use throughout Remix.
 */
export interface RemixConfig {
  /**
   * The absolute path to the root of the Remix project.
   */
  rootDirectory: string;

  /**
   * The absolute path to the application source directory.
   */
  appDirectory: string;

  /**
   * The absolute path to the cache directory.
   */
  cacheDirectory: string;

  /**
   * The path to the entry.client file, relative to `config.appDirectory`.
   */
  entryClientFile: string;

  /**
   * The absolute path to the entry.client file.
   */
  entryClientFilePath: string;

  /**
   * The path to the entry.server file, relative to `config.appDirectory`.
   */
  entryServerFile: string;

  /**
   * The absolute path to the entry.server file.
   */
  entryServerFilePath: string;

  /**
   * An object of all available routes, keyed by route id.
   */
  routes: RouteManifest;

  /**
   * The absolute path to the assets build directory.
   */
  assetsBuildDirectory: string;

  /**
   * the original relative path to the assets build directory
   */
  relativeAssetsBuildDirectory: string;

  /**
   * The URL prefix of the public build with a trailing slash.
   */
  publicPath: string;

  /**
   * The port number to use for the dev (asset) server.
   */
  devServerPort: number;

  /**
   * The delay before the dev (asset) server broadcasts a reload event.
   */
  devServerBroadcastDelay: number;

  /**
   * Additional MDX remark / rehype plugins.
   */
  mdx?: RemixMdxConfig | RemixMdxConfigFunction;

  /**
   * The path to the server build file. This file should end in a `.js`.
   */
  serverBuildPath: string;

  /**
   * The default entry module for the server build if a {@see AppConfig.server}
   * is not provided.
   */
  serverBuildTargetEntryModule: string;

  /**
   * The order of conditions to use when resolving server dependencies'
   * `exports` field in `package.json`.
   *
   * For more information, see: https://esbuild.github.io/api/#conditions
   */
  serverConditions?: string[];

  /**
   * A list of patterns that determined if a module is transpiled and included
   * in the server bundle. This can be useful when consuming ESM only packages
   * in a CJS build.
   */
  serverDependenciesToBundle: "all" | Array<string | RegExp>;

  /**
   * A server entrypoint relative to the root directory that becomes your
   * server's main module.
   */
  serverEntryPoint?: string;

  /**
   * The order of main fields to use when resolving server dependencies.
   * Defaults to `["main", "module"]`.
   *
   * For more information, see: https://esbuild.github.io/api/#main-fields
   */
  serverMainFields: string[];

  /**
   * Whether to minify the server build in production or not.
   * Defaults to `false`.
   */
  serverMinify: boolean;

  /**
   * The mode to use to run the server.
   */
  serverMode: ServerMode;

  /**
   * The output format of the server build. Defaults to "cjs".
   */
  serverModuleFormat: ServerModuleFormat;

  /**
   * The platform the server build is targeting. Defaults to "node".
   */
  serverPlatform: ServerPlatform;

  /**
   * A list of directories to watch.
   */
  watchPaths: string[];

  /**
   * The path for the tsconfig file, if present on the root directory.
   */
  tsconfigPath: string | undefined;

  future: FutureConfig;
}

/**
 * Returns a fully resolved config object from the remix.config.js in the given
 * root directory.
 */
export async function readConfig(
  remixRoot?: string,
  serverMode = ServerMode.Production
): Promise<RemixConfig> {
  if (!isValidServerMode(serverMode)) {
    throw new Error(`Invalid server mode "${serverMode}"`);
  }

  if (!remixRoot) {
    remixRoot = process.env.REMIX_ROOT || process.cwd();
  }

  let rootDirectory = path.resolve(remixRoot);
  let configFile = findConfig(rootDirectory, "remix.config", configExts);

  let appConfig: AppConfig = {};
  if (configFile) {
    let appConfigModule: any;
    try {
      // shout out to next
      // https://github.com/vercel/next.js/blob/b15a976e11bf1dc867c241a4c1734757427d609c/packages/next/server/config.ts#L748-L765
      if (process.env.NODE_ENV === "test") {
        // dynamic import does not currently work inside of vm which
        // jest relies on so we fall back to require for this case
        // https://github.com/nodejs/node/issues/35889
        appConfigModule = require(configFile);
      } else {
        appConfigModule = await import(pathToFileURL(configFile).href);
      }
      appConfig = appConfigModule?.default || appConfigModule;
    } catch (error: unknown) {
      throw new Error(
        `Error loading Remix config at ${configFile}\n${String(error)}`
      );
    }
  }

  if (!appConfig.future?.v2_errorBoundary) {
    warnOnce(errorBoundaryWarning, "v2_errorBoundary");
  }

  let serverBuildPath = resolveServerBuildPath(rootDirectory, appConfig);
  let serverBuildTargetEntryModule = `export * from ${JSON.stringify(
    serverBuildVirtualModule.id
  )};`;
  let serverConditions = appConfig.serverConditions;
  let serverDependenciesToBundle = appConfig.serverDependenciesToBundle || [];
  let serverEntryPoint = appConfig.server;
  let serverMainFields = appConfig.serverMainFields;
  let serverMinify = appConfig.serverMinify;
  let serverModuleFormat = appConfig.serverModuleFormat || "cjs";
  let serverPlatform = appConfig.serverPlatform || "node";
  serverMainFields ??=
    serverModuleFormat === "esm" ? ["module", "main"] : ["main", "module"];
  serverMinify ??= false;

  let mdx = appConfig.mdx;

  let appDirectory = path.resolve(
    rootDirectory,
    appConfig.appDirectory || "app"
  );

  let cacheDirectory = path.resolve(
    rootDirectory,
    appConfig.cacheDirectory || ".cache"
  );

  let defaultsDirectory = path.resolve(__dirname, "config", "defaults");

  let userEntryClientFile = findEntry(appDirectory, "entry.client");
  let userEntryServerFile = findEntry(appDirectory, "entry.server");

  let entryServerFile: string;
  let entryClientFile: string;

  let pkgJson = await NPMCliPackageJson.load(remixRoot);
  let deps = pkgJson.content.dependencies ?? {};

  if (userEntryServerFile) {
    entryServerFile = userEntryServerFile;
  } else {
    if (!deps["isbot"]) {
      console.log(
        "adding `isbot` to your package.json, you should commit this change"
      );

      pkgJson.update({
        dependencies: {
          ...pkgJson.content.dependencies,
          isbot: "latest",
        },
      });

      await pkgJson.save();

      let packageManager = getPreferredPackageManager();

      execSync(`${packageManager} install`, {
        cwd: remixRoot,
        stdio: "inherit",
      });
    }

    let serverRuntime = deps["@remix-run/deno"]
      ? "deno"
      : deps["@remix-run/cloudflare"]
      ? "cloudflare"
      : deps["@remix-run/node"]
      ? "node"
      : undefined;

    if (!serverRuntime) {
      let serverRuntimes = [
        "@remix-run/deno",
        "@remix-run/cloudflare",
        "@remix-run/node",
      ];
      let formattedList = listFormat.format(serverRuntimes);
      throw new Error(
        `Could not determine server runtime. Please install one of the following: ${formattedList}`
      );
    }

    entryServerFile = `entry.server.${serverRuntime}.tsx`;
  }

  if (userEntryClientFile) {
    entryClientFile = userEntryClientFile;
  } else {
    let clientRuntime = deps["@remix-run/react"] ? "react" : undefined;

    if (!clientRuntime) {
      throw new Error(
        `Could not determine runtime. Please install the following: @remix-run/react`
      );
    }

    entryClientFile = `entry.client.${clientRuntime}.tsx`;
  }

  let entryClientFilePath = userEntryClientFile
    ? path.resolve(appDirectory, userEntryClientFile)
    : path.resolve(defaultsDirectory, entryClientFile);

  let entryServerFilePath = userEntryServerFile
    ? path.resolve(appDirectory, userEntryServerFile)
    : path.resolve(defaultsDirectory, entryServerFile);

  if (appConfig.browserBuildDirectory) {
    warnOnce(browserBuildDirectoryWarning, "browserBuildDirectory");
  }

  let assetsBuildDirectory =
    appConfig.assetsBuildDirectory ||
    appConfig.browserBuildDirectory ||
    path.join("public", "build");

  let absoluteAssetsBuildDirectory = path.resolve(
    rootDirectory,
    assetsBuildDirectory
  );

  let devServerPort =
    Number(process.env.REMIX_DEV_SERVER_WS_PORT) ||
    (await getPort({ port: Number(appConfig.devServerPort) || 8002 }));
  // set env variable so un-bundled servers can use it
  process.env.REMIX_DEV_SERVER_WS_PORT = String(devServerPort);
  let devServerBroadcastDelay = appConfig.devServerBroadcastDelay || 0;

  let publicPath = addTrailingSlash(appConfig.publicPath || "/build/");

  let rootRouteFile = findEntry(appDirectory, "root");
  if (!rootRouteFile) {
    throw new Error(`Missing "root" route file in ${appDirectory}`);
  }

  let routes: RouteManifest = {
    root: { path: "", id: "root", file: rootRouteFile },
  };

  let routesConvention: typeof flatRoutes;

  if (appConfig.future?.v2_routeConvention) {
    routesConvention = flatRoutes;
  } else {
    warnOnce(flatRoutesWarning, "v2_routeConvention");
    routesConvention = defineConventionalRoutes;
  }

  if (fse.existsSync(path.resolve(appDirectory, "routes"))) {
    let conventionalRoutes = routesConvention(
      appDirectory,
      appConfig.ignoredRouteFiles
    );
    for (let route of Object.values(conventionalRoutes)) {
      routes[route.id] = { ...route, parentId: route.parentId || "root" };
    }
  }
  if (appConfig.routes) {
    let manualRoutes = await appConfig.routes(defineRoutes);
    for (let route of Object.values(manualRoutes)) {
      routes[route.id] = { ...route, parentId: route.parentId || "root" };
    }
  }

  let watchPaths: string[] = [];
  if (typeof appConfig.watchPaths === "function") {
    let directories = await appConfig.watchPaths();
    watchPaths = watchPaths.concat(
      Array.isArray(directories) ? directories : [directories]
    );
  } else if (appConfig.watchPaths) {
    watchPaths = watchPaths.concat(
      Array.isArray(appConfig.watchPaths)
        ? appConfig.watchPaths
        : [appConfig.watchPaths]
    );
  }

  // When tsconfigPath is undefined, the default "tsconfig.json" is not
  // found in the root directory.
  let tsconfigPath: string | undefined;
  let rootTsconfig = path.resolve(rootDirectory, "tsconfig.json");
  let rootJsConfig = path.resolve(rootDirectory, "jsconfig.json");

  if (fse.existsSync(rootTsconfig)) {
    tsconfigPath = rootTsconfig;
  } else if (fse.existsSync(rootJsConfig)) {
    tsconfigPath = rootJsConfig;
  }

  if (tsconfigPath) {
    writeConfigDefaults(tsconfigPath);
  }

  let future: FutureConfig = {
    unstable_cssModules: appConfig.future?.unstable_cssModules === true,
    unstable_cssSideEffectImports:
      appConfig.future?.unstable_cssSideEffectImports === true,
    unstable_dev: appConfig.future?.unstable_dev ?? false,
    unstable_postcss: appConfig.future?.unstable_postcss === true,
    unstable_tailwind: appConfig.future?.unstable_tailwind === true,
    unstable_vanillaExtract: appConfig.future?.unstable_vanillaExtract ?? false,
    v2_errorBoundary: appConfig.future?.v2_errorBoundary === true,
    v2_meta: appConfig.future?.v2_meta === true,
    v2_routeConvention: appConfig.future?.v2_routeConvention === true,
  };

  return {
    appDirectory,
    cacheDirectory,
    entryClientFile,
    entryClientFilePath,
    entryServerFile,
    entryServerFilePath,
    devServerPort,
    devServerBroadcastDelay,
    assetsBuildDirectory: absoluteAssetsBuildDirectory,
    relativeAssetsBuildDirectory: assetsBuildDirectory,
    publicPath,
    rootDirectory,
    routes,
    serverBuildPath,
    serverBuildTargetEntryModule,
    serverConditions,
    serverDependenciesToBundle,
    serverEntryPoint,
    serverMainFields,
    serverMinify,
    serverMode,
    serverModuleFormat,
    serverPlatform,
    mdx,
    watchPaths,
    tsconfigPath,
    future,
  };
}

function addTrailingSlash(path: string): string {
  return path.endsWith("/") ? path : path + "/";
}

const entryExts = [".js", ".jsx", ".ts", ".tsx"];

function findEntry(dir: string, basename: string): string | undefined {
  for (let ext of entryExts) {
    let file = path.resolve(dir, basename + ext);
    if (fse.existsSync(file)) return path.relative(dir, file);
  }

  return undefined;
}

const configExts = [".js", ".cjs", ".mjs"];

export function findConfig(
  dir: string,
  basename: string,
  extensions: string[]
): string | undefined {
  for (let ext of extensions) {
    let name = basename + ext;
    let file = path.join(dir, name);
    if (fse.existsSync(file)) return file;
  }

  return undefined;
}

const resolveServerBuildPath = (
  rootDirectory: string,
  appConfig: AppConfig
) => {
  let serverBuildPath = "build/index.js";

  // retain deprecated behavior for now
  if (appConfig.serverBuildDirectory) {
    serverBuildPath = path.join(appConfig.serverBuildDirectory, "index.js");
  }

  if (appConfig.serverBuildPath) {
    serverBuildPath = appConfig.serverBuildPath;
  }

  return path.resolve(rootDirectory, serverBuildPath);
};

// @ts-expect-error available in node 12+
// https://developer.mozilla.org/en-US/docs/Web/JavaScript/Reference/Global_Objects/Intl/ListFormat#browser_compatibility
let listFormat = new Intl.ListFormat("en", {
  style: "long",
  type: "conjunction",
});

<<<<<<< HEAD
=======
export let browserBuildDirectoryWarning = `⚠️ DEPRECATED: The \`browserBuildDirectory\` config option is deprecated. Use \`assetsBuildDirectory\` instead.`;
export let serverBuildTargetWarning = `⚠️ DEPRECATED: The \`serverBuildTarget\` config option is deprecated. Use a combination of \`publicPath\`, \`serverBuildPath\`, \`serverConditions\`, \`serverDependenciesToBundle\`, \`serverMainFields\`, \`serverMinify\`, \`serverModuleFormat\` and/or \`serverPlatform\` instead.`;

>>>>>>> 1bd803af
export let flatRoutesWarning = `⚠️ DEPRECATED: The old nested folders route convention has been deprecated in favor of "flat routes".  Please enable the new routing convention via the \`future.v2_routeConvention\` flag in your \`remix.config.js\` file.  For more information, please see https://remix.run/docs/en/main/file-conventions/route-files-v2.`;

export const errorBoundaryWarning =
  "⚠️ DEPRECATED: The separation of `CatchBoundary` and `ErrorBoundary` has " +
  "been deprecated and Remix v2 will use a singular `ErrorBoundary` for " +
  "all thrown values (`Response` and `Error`). Please migrate to the new " +
  "behavior in Remix v1 via the `future.v2_errorBoundary` flag in your " +
  "`remix.config.js` file. For more information, see " +
  "https://remix.run/docs/route/error-boundary-v2";<|MERGE_RESOLUTION|>--- conflicted
+++ resolved
@@ -678,12 +678,8 @@
   type: "conjunction",
 });
 
-<<<<<<< HEAD
-=======
 export let browserBuildDirectoryWarning = `⚠️ DEPRECATED: The \`browserBuildDirectory\` config option is deprecated. Use \`assetsBuildDirectory\` instead.`;
-export let serverBuildTargetWarning = `⚠️ DEPRECATED: The \`serverBuildTarget\` config option is deprecated. Use a combination of \`publicPath\`, \`serverBuildPath\`, \`serverConditions\`, \`serverDependenciesToBundle\`, \`serverMainFields\`, \`serverMinify\`, \`serverModuleFormat\` and/or \`serverPlatform\` instead.`;
-
->>>>>>> 1bd803af
+
 export let flatRoutesWarning = `⚠️ DEPRECATED: The old nested folders route convention has been deprecated in favor of "flat routes".  Please enable the new routing convention via the \`future.v2_routeConvention\` flag in your \`remix.config.js\` file.  For more information, please see https://remix.run/docs/en/main/file-conventions/route-files-v2.`;
 
 export const errorBoundaryWarning =
